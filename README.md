<<<<<<< HEAD
<<<<<<< HEAD
# StackIt - Q&A Forum Platform

StackIt is a minimal question-and-answer platform that supports collaborative learning and structured knowledge sharing. It's designed to be simple, user-friendly, and focused on the core experience of asking and answering questions within a community.

## Features

- User authentication (register, login)
- Ask questions with rich text formatting
- Answer questions with rich text formatting
- Upvote/downvote answers
- Accept answers
- Tag questions for better organization
- Notification system for user interactions

## Tech Stack

- **Frontend**: React
- **Backend**: Node.js, Express
- **Database**: MongoDB
- **Authentication**: JWT

## Project Structure

```
├── backend/
│   ├── config/             # DB connection, environment variables
│   ├── controllers/        # Route handler logic
│   ├── services/           # Business logic
│   ├── models/             # Mongoose schemas
│   ├── routes/             # Express routers
│   ├── middlewares/        # Auth, error handling
│   ├── utils/              # Helper functions
│   ├── app.js              # App-level config
│   └── server.js           # Entry point
│
├── frontend/               # React frontend (to be added)
│
└── README.md
```

## Getting Started

### Prerequisites

- Node.js (v14+)
- MongoDB

### Backend Setup

1. Navigate to the backend directory:

   ```
   cd backend
   ```

2. Install dependencies:

   ```
   npm install
   ```

3. Create a `.env` file in the backend directory with the following variables:

   ```
   PORT=5000
   MONGO_URI=mongodb://localhost:27017/stackit
   JWT_SECRET=your_jwt_secret
   NODE_ENV=development
   ```

4. Start the server:
   ```
   npm run dev
   ```

## API Endpoints

### Authentication

- `POST /api/auth/register` - Register a new user
- `POST /api/auth/login` - Login user
- `GET /api/auth/profile` - Get user profile
- `PUT /api/auth/profile` - Update user profile

### Questions

- `POST /api/questions` - Create a new question
- `GET /api/questions` - Get all questions
- `GET /api/questions/:id` - Get question by ID
- `PUT /api/questions/:id` - Update a question
- `DELETE /api/questions/:id` - Delete a question
- `PUT /api/questions/:id/vote` - Vote on a question

### Answers

- `POST /api/questions/:questionId/answers` - Create a new answer
- `GET /api/questions/:questionId/answers` - Get all answers for a question
- `PUT /api/answers/:id` - Update an answer
- `DELETE /api/answers/:id` - Delete an answer
- `PUT /api/answers/:id/vote` - Vote on an answer
- `PUT /api/answers/:id/accept` - Accept an answer

### Notifications

- `GET /api/notifications` - Get all notifications for a user
- `PUT /api/notifications/:id` - Mark notification as read
- `PUT /api/notifications` - Mark all notifications as read
- `GET /api/notifications/count` - Get unread notification count

## License

This project is licensed under the MIT License.

## Acknowledgements

- [Express](https://expressjs.com/)
- [MongoDB](https://www.mongodb.com/)
- [Mongoose](https://mongoosejs.com/)
- [React](https://reactjs.org/)
=======
# Team 3154 
# StackIt – A Minimal Q&A Forum Platform
# Team Leader Email: 23it3009@rgipt.ac.in
>>>>>>> 47e9bb962d63dd3df511544cc07cb45184643664
=======
# PiedPipers-Odoo
>>>>>>> 8e12ceab
<|MERGE_RESOLUTION|>--- conflicted
+++ resolved
@@ -1,6 +1,8 @@
-<<<<<<< HEAD
-<<<<<<< HEAD
-# StackIt - Q&A Forum Platform
+
+# StackIt – A Minimal Q&A Forum Platform
+
+> Team 3154  
+> Team Leader Email: 23it3009@rgipt.ac.in
 
 StackIt is a minimal question-and-answer platform that supports collaborative learning and structured knowledge sharing. It's designed to be simple, user-friendly, and focused on the core experience of asking and answering questions within a community.
 
@@ -24,6 +26,7 @@
 ## Project Structure
 
 ```
+
 ├── backend/
 │   ├── config/             # DB connection, environment variables
 │   ├── controllers/        # Route handler logic
@@ -38,7 +41,8 @@
 ├── frontend/               # React frontend (to be added)
 │
 └── README.md
-```
+
+````
 
 ## Getting Started
 
@@ -51,19 +55,19 @@
 
 1. Navigate to the backend directory:
 
-   ```
+   ```bash
    cd backend
-   ```
+````
 
 2. Install dependencies:
 
-   ```
+   ```bash
    npm install
    ```
 
 3. Create a `.env` file in the backend directory with the following variables:
 
-   ```
+   ```env
    PORT=5000
    MONGO_URI=mongodb://localhost:27017/stackit
    JWT_SECRET=your_jwt_secret
@@ -71,7 +75,8 @@
    ```
 
 4. Start the server:
-   ```
+
+   ```bash
    npm run dev
    ```
 
@@ -79,35 +84,35 @@
 
 ### Authentication
 
-- `POST /api/auth/register` - Register a new user
-- `POST /api/auth/login` - Login user
-- `GET /api/auth/profile` - Get user profile
-- `PUT /api/auth/profile` - Update user profile
+* `POST /api/auth/register` - Register a new user
+* `POST /api/auth/login` - Login user
+* `GET /api/auth/profile` - Get user profile
+* `PUT /api/auth/profile` - Update user profile
 
 ### Questions
 
-- `POST /api/questions` - Create a new question
-- `GET /api/questions` - Get all questions
-- `GET /api/questions/:id` - Get question by ID
-- `PUT /api/questions/:id` - Update a question
-- `DELETE /api/questions/:id` - Delete a question
-- `PUT /api/questions/:id/vote` - Vote on a question
+* `POST /api/questions` - Create a new question
+* `GET /api/questions` - Get all questions
+* `GET /api/questions/:id` - Get question by ID
+* `PUT /api/questions/:id` - Update a question
+* `DELETE /api/questions/:id` - Delete a question
+* `PUT /api/questions/:id/vote` - Vote on a question
 
 ### Answers
 
-- `POST /api/questions/:questionId/answers` - Create a new answer
-- `GET /api/questions/:questionId/answers` - Get all answers for a question
-- `PUT /api/answers/:id` - Update an answer
-- `DELETE /api/answers/:id` - Delete an answer
-- `PUT /api/answers/:id/vote` - Vote on an answer
-- `PUT /api/answers/:id/accept` - Accept an answer
+* `POST /api/questions/:questionId/answers` - Create a new answer
+* `GET /api/questions/:questionId/answers` - Get all answers for a question
+* `PUT /api/answers/:id` - Update an answer
+* `DELETE /api/answers/:id` - Delete an answer
+* `PUT /api/answers/:id/vote` - Vote on an answer
+* `PUT /api/answers/:id/accept` - Accept an answer
 
 ### Notifications
 
-- `GET /api/notifications` - Get all notifications for a user
-- `PUT /api/notifications/:id` - Mark notification as read
-- `PUT /api/notifications` - Mark all notifications as read
-- `GET /api/notifications/count` - Get unread notification count
+* `GET /api/notifications` - Get all notifications for a user
+* `PUT /api/notifications/:id` - Mark notification as read
+* `PUT /api/notifications` - Mark all notifications as read
+* `GET /api/notifications/count` - Get unread notification count
 
 ## License
 
@@ -115,15 +120,15 @@
 
 ## Acknowledgements
 
-- [Express](https://expressjs.com/)
-- [MongoDB](https://www.mongodb.com/)
-- [Mongoose](https://mongoosejs.com/)
-- [React](https://reactjs.org/)
-=======
-# Team 3154 
-# StackIt – A Minimal Q&A Forum Platform
-# Team Leader Email: 23it3009@rgipt.ac.in
->>>>>>> 47e9bb962d63dd3df511544cc07cb45184643664
-=======
-# PiedPipers-Odoo
->>>>>>> 8e12ceab
+* [Express](https://expressjs.com/)
+* [MongoDB](https://www.mongodb.com/)
+* [Mongoose](https://mongoosejs.com/)
+* [React](https://reactjs.org/)
+
+```
+
+---
+
+Just copy and paste the above into your `README.md`, save it, and you're good to go.  
+If you want this zipped as a file or added to a repo automatically, I can help with that too.
+```